approvers:
  - aniruddha2000
  - dims
  - rjsadow
reviewers:
  - dims
  - rjsadow
<<<<<<< HEAD
  - reetasingh
=======
  - rakshitgondwal
>>>>>>> ac3ef636
<|MERGE_RESOLUTION|>--- conflicted
+++ resolved
@@ -5,8 +5,4 @@
 reviewers:
   - dims
   - rjsadow
-<<<<<<< HEAD
-  - reetasingh
-=======
-  - rakshitgondwal
->>>>>>> ac3ef636
+  - reetasingh