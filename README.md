# hydrophone

![Kubernetes Logo](https://raw.githubusercontent.com/kubernetes-sigs/kubespray/master/docs/img/kubernetes-logo.png)

Lightweight runner for kubernetes tests. Uses the conformance image(s) released by
the kubernetes release team to either run individual tests or the entire [Conformance suite].
Design is pretty simple, it starts the conformance image as a pod in the `conformance`
namespace, waits for it to finish and then prints out the results.

### Project Goals

- **Simplified Kubernetes Testing**: Easy-to-use tool for running Kubernetes conformance tests.
- **Official Conformance Images**: Utilize official conformance images from the Kubernetes Release Team.
- **Flexible Test Execution**: Ability to run individual test, the entire Conformance Test Suite, or anything in between.

### Project Non-Goals

- **Replacing Kubernetes Testing Frameworks**: Not intended to replace existing frameworks, but to complement them.
- **Extensive Test Development**: Focus is on running existing tests, not developing new ones.
- **Broad Tool Integration**: Limited integration with third-party tools; maintains simplicity.

<<<<<<< HEAD



=======
## Build

```
$ make build
go build -o bin/hydrophone main.go
```

## Install

```
go install sigs.k8s.io/hydrophone@latest
```

## Command line options

```
$ bin/hydrophone --help
Hydrophone is a lightweight runner for kubernetes tests.

Usage:
  hydrophone [flags]

Flags:
      --busybox-image string       specify an alternate busybox container image. (default "registry.k8s.io/e2e-test-images/busybox:1.36.1-1")
      --cleanup                    cleanup resources (pods, namespaces etc).
      --config string              Default config file.
      --conformance                run conformance tests.
      --conformance-image string   specify a conformance container image of your choice. (default "registry.k8s.io/conformance:v1.29.1")
      --dry-run                    run in dry run mode.
      --extra-args strings         Additional parameters to be provided to the conformance container. These parameters should be specified as key-value pairs, separated by commas. Each parameter should start with -- (e.g., --clean-start=true,--allowed-not-ready-nodes=2)
      --focus string               focus runs a specific e2e test. e.g. - sig-auth. allows regular expressions.
  -h, --help                       help for hydrophone
      --kubeconfig string          path to the kubeconfig file.
      --list-images                list all images that will be used during conformance tests.
      --namespace string           the namespace where the conformance pod is created. (default "conformance")
      --output-dir string          directory for logs. (defaults to current directory)
      --parallel int               number of parallel threads in test framework. (default 1)
      --skip string                skip specific tests. allows regular expressions.
      --test-repo string           skip specific tests. allows regular expressions.
      --test-repo-list string      yaml file to override registries for test images.
      --verbosity int              verbosity of test framework. (default 4)
```

## Run

Ensure there is a `KUBECONFIG` environment variable specified or `$HOME/.kube/config` file present before running `hydrophone` Alternatively, you can specify the path to the kubeconfig file with the `--kubeconfig` option.

To run conformance tests use:

```
bin/hydrophone --conformance
```

To run a specific test use:

```
bin/hydrophone --focus 'Simple pod should contain last line of the log'
```

To specify a version of conformance image use:

```
bin/hydrophone --conformance-image 'registry.k8s.io/conformance:v1.29.1'
```

## Troubleshooting

Check if the pod is running:

```
kubectl get pods -n conformance
```

use `kubectl logs` or `kubectl exec` to see what is happening in the pod.

## Cleanup

Delete the pod

```
kubectl delete -n conformance pods/e2e-conformance-test
```

Delete the namespace

```
kubectl delete -n conformance pods/e2e-conformance-test && kubectl delete ns conformance
```
>>>>>>> c1ee232a

## Community

Please reach out for bugs, feature requests, and other issues!
The maintainers of this project are reachable via:

- [Kubernetes Slack] in the [#sig-testing] and [#k8s-conformance] channels
- [filing an issue] against this repo
- The Kubernetes [SIG-Testing Mailing List] and [SIG-Release Mailing List]

Current maintainers are [@dims] and [@rjsadow] - feel free to
reach out if you have any questions!

Pull Requests are very welcome!
If you're planning a new feature, please file an issue to discuss first.

Check the [issue tracker] for `help wanted` issues if you're unsure where to
start, or feel free to reach out to discuss. 🙂

See also: our own [contributor guide] and the Kubernetes [community page].

### Code of conduct

Participation in the Kubernetes community is governed by the [Kubernetes Code of Conduct].

<!--links-->

[Kubernetes Code of Conduct]: code-of-conduct.md
[community page]: https://kubernetes.io/community/
[contributor guide]: https://sigs.k8s.io/hydrophone/blob/main/CONTRIBUTING.md
[issue tracker]: https://github.com/kubernetes-sigs/hydrophone/issues
[@dims]: https://github.com/dims
[@rjsadow]: https://github.com/rjsadow
[filing an issue]: https://sigs.k8s.io/hydrophone/issues/new
[Kubernetes Slack]: http://slack.k8s.io/
[SIG-Testing Mailing List]: https://groups.google.com/forum/#!forum/kubernetes-sig-testing
[SIG-Release Mailing List]: https://groups.google.com/forum/#!forum/kubernetes-sig-release
[Conformance suite]: https://github.com/kubernetes/community/blob/master/contributors/devel/sig-architecture/conformance-tests.md<|MERGE_RESOLUTION|>--- conflicted
+++ resolved
@@ -19,100 +19,6 @@
 - **Extensive Test Development**: Focus is on running existing tests, not developing new ones.
 - **Broad Tool Integration**: Limited integration with third-party tools; maintains simplicity.
 
-<<<<<<< HEAD
-
-
-
-=======
-## Build
-
-```
-$ make build
-go build -o bin/hydrophone main.go
-```
-
-## Install
-
-```
-go install sigs.k8s.io/hydrophone@latest
-```
-
-## Command line options
-
-```
-$ bin/hydrophone --help
-Hydrophone is a lightweight runner for kubernetes tests.
-
-Usage:
-  hydrophone [flags]
-
-Flags:
-      --busybox-image string       specify an alternate busybox container image. (default "registry.k8s.io/e2e-test-images/busybox:1.36.1-1")
-      --cleanup                    cleanup resources (pods, namespaces etc).
-      --config string              Default config file.
-      --conformance                run conformance tests.
-      --conformance-image string   specify a conformance container image of your choice. (default "registry.k8s.io/conformance:v1.29.1")
-      --dry-run                    run in dry run mode.
-      --extra-args strings         Additional parameters to be provided to the conformance container. These parameters should be specified as key-value pairs, separated by commas. Each parameter should start with -- (e.g., --clean-start=true,--allowed-not-ready-nodes=2)
-      --focus string               focus runs a specific e2e test. e.g. - sig-auth. allows regular expressions.
-  -h, --help                       help for hydrophone
-      --kubeconfig string          path to the kubeconfig file.
-      --list-images                list all images that will be used during conformance tests.
-      --namespace string           the namespace where the conformance pod is created. (default "conformance")
-      --output-dir string          directory for logs. (defaults to current directory)
-      --parallel int               number of parallel threads in test framework. (default 1)
-      --skip string                skip specific tests. allows regular expressions.
-      --test-repo string           skip specific tests. allows regular expressions.
-      --test-repo-list string      yaml file to override registries for test images.
-      --verbosity int              verbosity of test framework. (default 4)
-```
-
-## Run
-
-Ensure there is a `KUBECONFIG` environment variable specified or `$HOME/.kube/config` file present before running `hydrophone` Alternatively, you can specify the path to the kubeconfig file with the `--kubeconfig` option.
-
-To run conformance tests use:
-
-```
-bin/hydrophone --conformance
-```
-
-To run a specific test use:
-
-```
-bin/hydrophone --focus 'Simple pod should contain last line of the log'
-```
-
-To specify a version of conformance image use:
-
-```
-bin/hydrophone --conformance-image 'registry.k8s.io/conformance:v1.29.1'
-```
-
-## Troubleshooting
-
-Check if the pod is running:
-
-```
-kubectl get pods -n conformance
-```
-
-use `kubectl logs` or `kubectl exec` to see what is happening in the pod.
-
-## Cleanup
-
-Delete the pod
-
-```
-kubectl delete -n conformance pods/e2e-conformance-test
-```
-
-Delete the namespace
-
-```
-kubectl delete -n conformance pods/e2e-conformance-test && kubectl delete ns conformance
-```
->>>>>>> c1ee232a
 
 ## Community
 
