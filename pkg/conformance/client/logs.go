/*
Copyright 2023 The Kubernetes Authors.

Licensed under the Apache License, Version 2.0 (the "License");
you may not use this file except in compliance with the License.
You may obtain a copy of the License at

    http://www.apache.org/licenses/LICENSE-2.0

Unless required by applicable law or agreed to in writing, software
distributed under the License is distributed on an "AS IS" BASIS,
WITHOUT WARRANTIES OR CONDITIONS OF ANY KIND, either express or implied.
See the License for the specific language governing permissions and
limitations under the License.
*/

package client

import (
	"bufio"
	"bytes"
	"context"
	"fmt"
	"regexp"
<<<<<<< HEAD
	"strconv"
	"strings"
=======
>>>>>>> 79cc33a7
	"time"

	"sigs.k8s.io/hydrophone/pkg/conformance"
	"sigs.k8s.io/hydrophone/pkg/log"

	corev1 "k8s.io/api/core/v1"
	"k8s.io/apimachinery/pkg/runtime"
	"k8s.io/client-go/informers"
	"k8s.io/client-go/tools/cache"
<<<<<<< HEAD
	"k8s.io/client-go/tools/remotecommand"
=======
	"k8s.io/utils/ptr"
>>>>>>> 79cc33a7
)

// Contains all the necessary channels to transfer data
type streamLogs struct {
	logCh  chan string
	errCh  chan error
	doneCh chan bool
}

// PrintE2ELogs checks for Pod and starts a goroutine to print the logs in real-time to stdout.
func (c *Client) PrintE2ELogs(ctx context.Context) error {
	informerFactory := informers.NewSharedInformerFactory(c.clientset, 10*time.Second)

	podInformer := informerFactory.Core().V1().Pods()

	if _, err := podInformer.Informer().AddEventHandler(cache.ResourceEventHandlerFuncs{}); err != nil {
		return fmt.Errorf("failed to add event handler: %w", err)
	}

	informerFactory.Start(ctx.Done())
	informerFactory.WaitForCacheSync(ctx.Done())

	for {
		pod, _ := podInformer.Lister().Pods(c.namespace).Get(conformance.PodName)
		if pod.Status.Phase == corev1.PodRunning {
			var err error
			stream := streamLogs{
				logCh:  make(chan string),
				errCh:  make(chan error),
				doneCh: make(chan bool),
			}

			go c.watchStatus(ctx, stream)
			//go c.streamPodLogs(ctx, stream)

		loop:
			for {
				select {
				case err = <-stream.errCh:
					log.Fatal(err)
				case logStream := <-stream.logCh:
					_, err = fmt.Print(logStream)
					if err != nil {
						log.Fatal(err)
					}
				case <-stream.doneCh:
					break loop
				}
			}
			if c.testsAreStillRunning(ctx) {
				log.Println("Tests are still running, restarting stream")
				continue
			}
			break
		}
	}

	return nil
}

// kubectl exec -n=conformance e2e-conformance-test -c output-container -- cat /tmp/results/e2e.log | grep -o "•" | wc -l
func (c *Client) watchStatus(ctx context.Context, stream streamLogs) {
	for {

		cmd := []string{
			"sh",
			"-c",
			"cat /tmp/results/e2e.log",
		}
		req := c.clientset.CoreV1().RESTClient().Post().
			Resource("pods").
			Name(conformance.PodName).
			Namespace(c.namespace).
			SubResource("exec").
			Param("container", conformance.ConformanceContainer)

		scheme := runtime.NewScheme()
		if err := corev1.AddToScheme(scheme); err != nil {
			return
		}
		// Configure exec options
		option := &corev1.PodExecOptions{
			Stdout:  true,
			Stderr:  true,
			Command: cmd,
		}
		parameterCodec := runtime.NewParameterCodec(scheme)
		req.VersionedParams(option, parameterCodec)

		// Create an executor
		exec, err := remotecommand.NewSPDYExecutor(c.config, "POST", req.URL())
		if err != nil {
			stream.doneCh <- true
		}

		// Stream the file content from the container to the writer
		var stderr, stdout bytes.Buffer

		err = exec.StreamWithContext(
			ctx,
			remotecommand.StreamOptions{
				Stdout: &stdout,
				Stderr: &stderr,
			})
		if err != nil {
			stream.doneCh <- true
		}

		reStartLine := regexp.MustCompile(`Will run (0|[1-9]\d{0,3}|10000) of (0|[1-9]\d{0,3}|10000) specs`)

		specs := reStartLine.FindStringSubmatch(strings.TrimSpace(stdout.String()))
		if len(specs) < 1 {
			fmt.Printf("Num %s\n", specs)
			continue
		}
		totalTests, err := strconv.Atoi(specs[1])
		if err != nil {
			stream.errCh <- err
		}

		// Extract substring after that line
		loc := reStartLine.FindStringIndex(strings.TrimSpace(stdout.String()))
		if loc == nil {
			stream.doneCh <- true
		}
		substringAfter := strings.TrimSpace(stdout.String())[loc[1]:]

		// Count all "•" characters in the substring
		reDots := regexp.MustCompile(`•`)
		dots := reDots.FindAllString(substringAfter, -1)

		if len(dots) >= totalTests {
			stream.doneCh <- true
		}

		fmt.Printf(" Running test %d of %d", len(dots)+1, totalTests)
		time.Sleep(time.Second)
	}
}

// List pod resource with the given namespace
func (c *Client) streamPodLogs(ctx context.Context, stream streamLogs) {
	podLogOpts := corev1.PodLogOptions{
		Container: conformance.ConformanceContainer,
		Follow:    true,
	}

	req := c.clientset.CoreV1().Pods(c.namespace).GetLogs(conformance.PodName, &podLogOpts)
	podLogs, err := req.Stream(ctx)
	if err != nil {
		stream.errCh <- err
	}
	defer podLogs.Close()

	reader := bufio.NewScanner(podLogs)

	for reader.Scan() {
		line := reader.Text()
		stream.logCh <- line + "\n"
	}
	stream.doneCh <- true
}

// Tries to determine whether the ginkgo test suite has completed already. Returns false also in case streaming of logs fails over the period of a minute
func (c *Client) testsAreStillRunning(ctx context.Context) bool {
	reFinishedLine := regexp.MustCompile(`Ginkgo ran (00|[1-9]\d{0,2}) suite`)

	podLogOpts := corev1.PodLogOptions{
		Container: conformance.ConformanceContainer,
		Follow:    false,
		TailLines: ptr.To(int64(30)),
	}

	for i := 0; i < 6; i++ {
		finished, err := func() (bool, error) {
			req := c.clientset.CoreV1().Pods(c.namespace).GetLogs(conformance.PodName, &podLogOpts)
			podLogs, err := req.Stream(ctx)
			if err != nil {
				return false, err
			}
			defer podLogs.Close()

			logReader := bufio.NewScanner(podLogs)
			for logReader.Scan() {
				line := logReader.Text()
				if reFinishedLine.MatchString(line) {
					return true, nil
				}
			}
			return false, nil
		}()

		if err != nil {
			time.Sleep(10 * time.Second)
			continue
		}
		if !finished {
			return true
		}
	}
	return false
}<|MERGE_RESOLUTION|>--- conflicted
+++ resolved
@@ -22,11 +22,8 @@
 	"context"
 	"fmt"
 	"regexp"
-<<<<<<< HEAD
 	"strconv"
 	"strings"
-=======
->>>>>>> 79cc33a7
 	"time"
 
 	"sigs.k8s.io/hydrophone/pkg/conformance"
@@ -36,11 +33,8 @@
 	"k8s.io/apimachinery/pkg/runtime"
 	"k8s.io/client-go/informers"
 	"k8s.io/client-go/tools/cache"
-<<<<<<< HEAD
 	"k8s.io/client-go/tools/remotecommand"
-=======
 	"k8s.io/utils/ptr"
->>>>>>> 79cc33a7
 )
 
 // Contains all the necessary channels to transfer data
