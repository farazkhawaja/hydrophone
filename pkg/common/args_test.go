--- conflicted
+++ resolved
@@ -117,8 +117,7 @@
 			viper.Set("extra-args", tc.extraArgs)
 
 			// Call the function under test
-<<<<<<< HEAD
-			err := ValidateArgs(nil, nil)
+			err := ValidateArgs()
 			if tc.wantErr {
 				assert.EqualError(t, err, tc.expectedErr)
 			} else {
@@ -132,17 +131,6 @@
 				if viper.GetString("extra-args") != tc.expectedArgs {
 					t.Errorf("expected extra-args to be [%s], got [%s]", tc.expectedArgs, viper.GetString("extra-args"))
 				}
-=======
-			ValidateArgs()
-			if viper.GetString("skip") != tc.expectedSkip {
-				t.Errorf("expected skip to be [%s], got [%s]", tc.expectedSkip, viper.GetString("skip"))
-			}
-			if viper.GetString("focus") != tc.expectedFocus {
-				t.Errorf("expected focus to be [%s], got [%s]", tc.expectedFocus, viper.GetString("focus"))
-			}
-			if viper.GetString("extra-args") != tc.expectedArgs {
-				t.Errorf("expected extra-args to be [%s], got [%s]", tc.expectedArgs, viper.GetString("extra-args"))
->>>>>>> 14110a7d
 			}
 		})
 	}
