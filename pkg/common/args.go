/*
Copyright 2023 The Kubernetes Authors.

Licensed under the Apache License, Version 2.0 (the "License");
you may not use this file except in compliance with the License.
You may obtain a copy of the License at

    http://www.apache.org/licenses/LICENSE-2.0

Unless required by applicable law or agreed to in writing, software
distributed under the License is distributed on an "AS IS" BASIS,
WITHOUT WARRANTIES OR CONDITIONS OF ANY KIND, either express or implied.
See the License for the specific language governing permissions and
limitations under the License.
*/

package common

import (
	"fmt"
<<<<<<< HEAD
	"os"
	"strings"

	"github.com/blang/semver/v4"
=======
>>>>>>> b8bee026
	"github.com/spf13/viper"
	"k8s.io/client-go/kubernetes"
	"k8s.io/client-go/rest"
	"os"
	"sigs.k8s.io/hydrophone/pkg/log"
	"strings"
	"time"
)

// PrintInfo prints the information about the cluster
func PrintInfo(clientSet *kubernetes.Clientset, config *rest.Config) {
	spinner := NewSpinner(os.Stdout)
	spinner.Start()

	time.Sleep(2 * time.Second)
	serverVersion, err := clientSet.ServerVersion()
	if err != nil {
		log.Fatalf("Error fetching server version: %v", err)
	}
	trimmedVersion, err := trimVersion(serverVersion.String())
	if err != nil {
		log.Fatalf("Error trimming server version: %v", err)
	}
	if viper.Get("conformance-image") == "" {
		viper.Set("conformance-image", fmt.Sprintf("registry.k8s.io/conformance:%s", trimmedVersion))
	}
	if viper.Get("busybox-image") == "" {
		viper.Set("busybox-image", busyboxImage)
	}

	log.PrintfAPI("API endpoint : %s", config.Host)
	log.Printf("Server version : %#v", *serverVersion)
}

func SetDefaultNamespace() {
	if viper.Get("namespace") == "" {
		viper.Set("namespace", DefaultNamespace)
	}
}

// ValidateArgs validates the arguments passed to the program
// and creates the output directory if it doesn't exist

func ValidateArgs() error {
	if viper.Get("namespace") == "" {
		viper.Set("namespace", DefaultNamespace)
	}
	if viper.Get("focus") == "" {
		viper.Set("focus", "\\[Conformance\\]")
	}

	if viper.Get("skip") != "" {
		log.Printf("Skipping tests : '%s'", viper.Get("skip"))
	}

	if extraArgs := viper.GetStringSlice("extra-args"); len(extraArgs) != 0 {
		for _, kv := range extraArgs {
			keyValuePair := strings.SplitN(kv, "=", 2)
			if len(keyValuePair) != 2 {
				return fmt.Errorf("expected [%s] in [%s] to be of --key=value format", keyValuePair, extraArgs)
			}
			key := keyValuePair[0]
			if !strings.HasPrefix(key, "--") && strings.Count(key, "--") != 1 {
				return fmt.Errorf("expected key [%s] in [%s] to start with prefix --", key, extraArgs)
			}
		}
	}

	log.Printf("Using namespace : '%s'", viper.Get("namespace"))
	log.Printf("Using conformance image : '%s'", viper.Get("conformance-image"))
	log.Printf("Using busybox image : '%s'", viper.Get("busybox-image"))
	log.Printf("Test framework will start '%d' threads and use verbosity '%d'",
		viper.Get("parallel"), viper.Get("verbosity"))

	outputDir := viper.GetString("output-dir")
	if _, err := os.Stat(outputDir); os.IsNotExist(err) {
		if err = os.MkdirAll(outputDir, 0755); err != nil {
			return fmt.Errorf("error creating output directory [%s] : %v", outputDir, err)
		}
	}
	return nil
}

func trimVersion(version string) (string, error) {
	version = strings.TrimPrefix(version, "v")

	parsedVersion, err := semver.Parse(version)
	if err != nil {
		return "", err
	}
	return parsedVersion.FinalizeVersion(), nil
}<|MERGE_RESOLUTION|>--- conflicted
+++ resolved
@@ -18,20 +18,16 @@
 
 import (
 	"fmt"
-<<<<<<< HEAD
 	"os"
 	"strings"
+  "time"
 
 	"github.com/blang/semver/v4"
-=======
->>>>>>> b8bee026
 	"github.com/spf13/viper"
 	"k8s.io/client-go/kubernetes"
 	"k8s.io/client-go/rest"
-	"os"
+  
 	"sigs.k8s.io/hydrophone/pkg/log"
-	"strings"
-	"time"
 )
 
 // PrintInfo prints the information about the cluster
